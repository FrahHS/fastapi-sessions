--- conflicted
+++ resolved
@@ -1,6 +1,5 @@
 # FastAPI-Sessions
 
-<<<<<<< HEAD
 
 
 ---
@@ -36,43 +35,4 @@
 
 ## Example
 
-Check out an example in the docs: https://jordanisaacs.github.io/fastapi-sessions/example
-=======
-## Ready-to-use cookie based sessions with custom backends for FastAPI
-
-Usage
-More info coming.
-```python
-class SessionData(BaseModel):
-    username: str
-
-test_session = SessionCookie(
-    name="session",
-    secret_key="helloworld",
-    data_model=SessionData,
-    backend=InMemoryBackend(),
-    scheme_name="Test Cookies",
-    auto_error=False
-)
-
-@test_app.get("/secure")
-async def secure_thing(session: Tuple[SessionData, str] = Depends(test_session)):
-    if session is None:
-        raise HTTPException(
-            status_code=403,
-            detail="Not authenticated"
-        )
-    return {"message": "You are secure", "user": session[0]}
-
-@test_app.post("/get_session")
-async def login(username: str, response: Response):
-    test_user = SessionData(username=username)
-    await test_session.start_and_set_session(test_user, response)
-    return {"message": "You now have a session", "user": test_user}
-
-@test_app.post("/leave_session")
-async def logout(response: Response, session: Optional[Tuple[SessionData, str]] = Depends(test_session)):
-    await test_session.end_and_delete_session(session, response)
-    return {"message": "You now don't have a session", "user": session}
-```
->>>>>>> c40b57de
+Check out an example in the docs: https://jordanisaacs.github.io/fastapi-sessions/example